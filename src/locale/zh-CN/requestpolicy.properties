extensions.requestpolicy@requestpolicy.com.description=控制允许哪些跨站点的请求。改进您浏览时的隐私保护。确保自己不被跨站点请求伪造（CSRF）攻击和其他攻击。
extensionConflictWarning=冲突的扩展：%S
noOrigin=[no origin]
allowOrigin=允许从 %S 的请求
allowDestination=允许到 %S 的请求
allowOriginToDestination=允许从 %1$S 到 %2$S 的请求
allowOriginTemporarily=临时允许从 %S 的请求
allowDestinationTemporarily=临时允许到 %S 的请求
allowOriginToDestinationTemporarily=临时允许从 %1$S 到 %2$S 的请求
stopAllowingOrigin=停止允许从 %S 的请求
stopAllowingDestination=停止允许到 %S 的请求
stopAllowingOriginToDestination=停止允许从 %1$S 到 %2$S 的请求
denyOrigin=阻止所有从 %S 的请求
denyDestination=阻止所有到 %S 的请求
denyOriginToDestination=阻止从 %1$S 到 %2$S 的请求
denyOriginTemporarily=临时阻止所有从 %S 的请求
denyDestinationTemporarily=临时阻止所有到 %S 的请求
denyOriginToDestinationTemporarily=临时阻止从 %1$S 到 %2$S 的请求
stopDenyingOrigin=停止阻止所有从 %S 的请求
stopDenyingDestination=停止阻止所有到 %S 的请求
stopDenyingOriginToDestination=停止阻止从 %1$S 到 %2$S 的请求
unrestrictedOrigin=请求从 %S 不能阻止
redirectNotification=此网页要求重定向到 %S
allow=允许
allow.accesskey=A
deny=拒绝
deny.accesskey=D
more=更多...
more.accesskey=M
indentedText=%1$S %2$S
requestLogIsEmpty=请求日志是空的。
requestLogDirections=当您访问网页时，将出现日志条目。
actionForbidden=禁止动作
urlCanOnlyBeCopiedToClipboard=此网址只能被复制到剪贴板。
preferences=首选项
managePolicies=管理策略
about=关于
help=帮助
basic=基础
advanced=高级
indicateBlockedImages=标示已阻止图像
webPages=网页
menu=菜单
allowAddingNonTemporaryRulesInPBM=使用隐私浏览时允许永久白名单
advancedPreferences=高级设置
linkPrefetching=链接预取
dnsPrefetching=DNS 预取
enabled=启用
disableOnStartup=在启动时禁用
restoreDefaultOnUninstall=RequestPolicy 卸载后恢复默认
<<<<<<< HEAD
menuPreferences=Menu Preferences
menuSorting=sorting of destinations
sortByNumRequests=by the number of requests
sortByDestName=by the domain name only
noSorting=do not sort
hint=Hint:
menuSortingHint=When disabling sorting, the domains are listed in the order they have been requested by the website. This might be helpful in default-deny mode when looking for requests that have to be allowed, as the first requests by the webpage might be essential.
menuIndicatedInformation=indicated information
menuIndicateNumRequests=show the number of requests for every destination
yourPolicy=Your Policy
defaultPolicy=Default Policy
subscriptions=Subscriptions
search=Search
scheme=scheme
host=host
port=port
type=Type
=======
yourPolicy=你的设置
defaultPolicy=默认设置
subscriptions=订阅
search=搜索
scheme=计划
host=主机
port=端口
type=类型
>>>>>>> 709f9cab
origin=来源
destination=目标
block=阻止
temporary=临时
addRule=添加规则
learnMoreAboutRules=了解更多规则
learnMore=了解更多.
defaultPolicyDefinition=当你没有为任何站点设置 "允许" 或者 "阻止" 规则，RequestPolicy就是默认规则.
allowRequestsByDefault=默认允许请求.
blockRequestsByDefault=默认阻止请求. (高级用户专用. 会导致很多网页变形.)
allowRequestsToTheSameDomain=允许相同的域名(www.example.com -> static.example.com).
differentSubscriptionsAreAvailable=改变你的默认规则即改变订阅规则.
manageSubscriptions=管理订阅.
subscriptionPolicies=订阅策略
subscriptionPoliciesDefinition=Subscription policies are sets of rules maintained by us with help from the community. These rules are updated automatically and aim to minimize website breakage while blocking requests that impact your privacy.
privacy=隐私
usability=可用
browser=浏览
subscriptionDenyTrackersDescription=阻止目标跟踪你的网上活动
subscriptionAllowSameOrgDescription=Allow destinations that belong to the same organization as the origin webpage
subscriptionAllowFunctionalityDescription=Allow requests that are needed for websites to work properly
subscriptionAllowEmbeddedDescription=允许嵌入图像和视频等内容的请求请求
subscriptionAllowMozillaDescription=允许到mozilla和firefox的请求
subscriptionAllowExtensionsDescription=Allow requests that are needed for other extensions to work properly
welcomeToRequestPolicy=欢迎使用RequestPolicy
forMostUsersDefaultsAreIdeal=大多数人应该使用RequestPolicy的默认规则
youCanConfigureRequestPolicyToBeMoreStrict=但是，你也可以配置RequestPolicy使其更加严格(只建议高级用户使用).
teachMeHowToUseRequestPolicy=教我如何使用RequestPolicy
returnToBrowsing=返回浏览
configureRequestPolicy=配置RequestPolicy
yesUseSubscriptions=是的,使用订阅规则. (推荐.)
noDoNotUseSubscriptions=不，不使用订阅规则.
removeOldRules=删除旧版本RequestPolicy遗留的未使用规则.
importOldRules=导入旧规则
deleteOldRules=删除旧规则
showOldRuleReimportOptions=显示重新导入选项
yourOldRulesHaveBeenDeleted=旧规则已删除.<|MERGE_RESOLUTION|>--- conflicted
+++ resolved
@@ -48,7 +48,6 @@
 enabled=启用
 disableOnStartup=在启动时禁用
 restoreDefaultOnUninstall=RequestPolicy 卸载后恢复默认
-<<<<<<< HEAD
 menuPreferences=Menu Preferences
 menuSorting=sorting of destinations
 sortByNumRequests=by the number of requests
@@ -58,15 +57,6 @@
 menuSortingHint=When disabling sorting, the domains are listed in the order they have been requested by the website. This might be helpful in default-deny mode when looking for requests that have to be allowed, as the first requests by the webpage might be essential.
 menuIndicatedInformation=indicated information
 menuIndicateNumRequests=show the number of requests for every destination
-yourPolicy=Your Policy
-defaultPolicy=Default Policy
-subscriptions=Subscriptions
-search=Search
-scheme=scheme
-host=host
-port=port
-type=Type
-=======
 yourPolicy=你的设置
 defaultPolicy=默认设置
 subscriptions=订阅
@@ -75,7 +65,6 @@
 host=主机
 port=端口
 type=类型
->>>>>>> 709f9cab
 origin=来源
 destination=目标
 block=阻止
