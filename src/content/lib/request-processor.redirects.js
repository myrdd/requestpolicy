/*
 * ***** BEGIN LICENSE BLOCK *****
 *
 * RequestPolicy - A Firefox extension for control over cross-site requests.
 * Copyright (c) 2008-2012 Justin Samuel
 * Copyright (c) 2014-2015 Martin Kimmerle
 *
 * This program is free software: you can redistribute it and/or modify it under
 * the terms of the GNU General Public License as published by the Free Software
 * Foundation, either version 3 of the License, or (at your option) any later
 * version.
 *
 * This program is distributed in the hope that it will be useful, but WITHOUT
 * ANY WARRANTY; without even the implied warranty of MERCHANTABILITY or FITNESS
 * FOR A PARTICULAR PURPOSE. See the GNU General Public License for more
 * details.
 *
 * You should have received a copy of the GNU General Public License along with
 * this program. If not, see <http://www.gnu.org/licenses/>.
 *
 * ***** END LICENSE BLOCK *****
 */

const HTTPS_EVERYWHERE_REWRITE_TOPIC = "https-everywhere-uri-rewrite";

Cu.import("resource://gre/modules/Services.jsm");
Cu.import("resource://gre/modules/XPCOMUtils.jsm");

Cu.import("chrome://requestpolicy/content/lib/script-loader.jsm");
ScriptLoader.importModules([
  "lib/logger",
  "lib/prefs",
  "lib/policy-manager",
  "lib/utils/domains",
  "lib/utils",
  "lib/request",
  "lib/request-result",
  "lib/http-response",
  "lib/environment"
], this);



let RequestProcessor = (function(self) {
  let internal = Utils.moduleInternal(self);


  const Ci = Components.interfaces;
  const Cc = Components.classes;
  const Cr = Components.results;
  const Cu = Components.utils;


  /**
   * These are redirects that the user allowed when presented with a redirect
   * notification.
   */
  internal.userAllowedRedirects = {};

  internal.allowedRedirectsReverse = {};



  ProcessEnvironment.obMan.observe(
      ["http-on-examine-response"],
      function(subject) {
        examineHttpResponse(subject);
      });
  ProcessEnvironment.obMan.observe(
      [HTTPS_EVERYWHERE_REWRITE_TOPIC],
      function(subject, topic, data) {
        handleHttpsEverywhereUriRewrite(subject, data);
      });



  function mapDestinations(origDestUri, newDestUri) {
    origDestUri = DomainUtil.stripFragment(origDestUri);
    newDestUri = DomainUtil.stripFragment(newDestUri);
    Logger.info(Logger.TYPE_INTERNAL,
        "Mapping destination <" + origDestUri + "> to <" + newDestUri + ">.");
    if (!internal.mappedDestinations[newDestUri]) {
      internal.mappedDestinations[newDestUri] = {};
    }
    internal.mappedDestinations[newDestUri][origDestUri] =
        DomainUtil.getUriObject(origDestUri);
  }

  /**
   * Handles observer notifications sent by the HTTPS Everywhere extension
   * that inform us of URIs that extension has rewritten.
   *
   * @param nsIURI oldURI
   * @param string newSpec
   */
  function handleHttpsEverywhereUriRewrite(oldURI, newSpec) {
    oldURI = oldURI.QueryInterface(Ci.nsIURI);
    mapDestinations(oldURI.spec, newSpec);
  }

  function checkRedirect(request) {
    // TODO: Find a way to get rid of repitition of code between this and
    // shouldLoad().

    // Note: If changing the logic here, also make necessary changes to
    // shouldLoad().

    // This is not including link clicks, form submissions, and user-allowed
    // redirects.

    var originURI = request.originURI;
    var destURI = request.destURI;

    var originURIObj = DomainUtil.getUriObject(originURI);
    var destURIObj = DomainUtil.getUriObject(destURI);

    var result = PolicyManager.checkRequestAgainstUserRules(originURIObj,
        destURIObj);
    // For now, we always give priority to deny rules.
    if (result.denyRulesExist()) {
      result.isAllowed = false;
      return result;
    }
    if (result.allowRulesExist()) {
      result.isAllowed = true;
      return result;
    }

    var result = PolicyManager.checkRequestAgainstSubscriptionRules(
        originURIObj, destURIObj);
    // For now, we always give priority to deny rules.
    if (result.denyRulesExist()) {
      result.isAllowed = false;
      return result;
    }
    if (result.allowRulesExist()) {
      result.isAllowed = true;
      return result;
    }

    if (destURI[0] && destURI[0] == '/'
        || destURI.indexOf(":") == -1) {
      // Redirect is to a relative url.
      // ==> allow.
      return new RequestResult(true, REQUEST_REASON_RELATIVE_URL);
    }

    let compatibilityRules = self.getCompatibilityRules();
    for (var i = 0; i < compatibilityRules.length; i++) {
      var rule = compatibilityRules[i];
      var allowOrigin = rule[0] ? originURI.indexOf(rule[0]) == 0 : true;
      var allowDest = rule[1] ? destURI.indexOf(rule[1]) == 0 : true;
      if (allowOrigin && allowDest) {
        return new RequestResult(true, REQUEST_REASON_COMPATIBILITY);
      }
    }

    var result = internal.checkByDefaultPolicy(originURI, destURI);
    return result;
  }


  self.isAllowedRedirect = function(originURI, destURI) {
    var request = new Request(originURI, destURI);
    return (true === checkRedirect(request).isAllowed);
  };



  function processUrlRedirection(request) {
    let httpResponse = request.httpResponse;
    let httpChannel = httpResponse.httpChannel;
    var originURI = request.originURI;
    var destURI = request.destURI;
    var headerType = httpResponse.redirHeaderType;

    // Ignore redirects to javascript. The browser will ignore them, as well.
    if (httpResponse.destURI.schemeIs("javascript")) {
      Logger.warning(Logger.TYPE_HEADER_REDIRECT,
          "Ignoring redirect to javascript URI <" + destURI + ">");
      return;
    }

    request.requestResult = checkRedirect(request);
    if (true === request.requestResult.isAllowed) {
      Logger.warning(Logger.TYPE_HEADER_REDIRECT, "** ALLOWED ** '"
          + headerType + "' header to <" + destURI + "> " + "from <" + originURI
          + ">. Same hosts or allowed origin/destination.");
      internal.recordAllowedRequest(originURI, destURI, false,
                                    request.requestResult);
      internal.allowedRedirectsReverse[destURI] = originURI;

      // If this was a link click or a form submission, we register an
      // additional click/submit with the original source but with a new
      // destination of the target of the redirect. This is because future
      // requests (such as using back/forward) might show up as directly from
      // the initial origin to the ultimate redirected destination.
      if (httpChannel.referrer) {
        var realOrigin = httpChannel.referrer.spec;

        if (internal.clickedLinks[realOrigin] &&
            internal.clickedLinks[realOrigin][originURI]) {
          Logger.warning(Logger.TYPE_HEADER_REDIRECT,
              "This redirect was from a link click." +
              " Registering an additional click to <" + destURI + "> " +
              "from <" + realOrigin + ">");
          self.registerLinkClicked(realOrigin, destURI);

        } else if (internal.submittedForms[realOrigin]
            && internal.submittedForms[realOrigin][originURI.split("?")[0]]) {
          Logger.warning(Logger.TYPE_HEADER_REDIRECT,
              "This redirect was from a form submission." +
              " Registering an additional form submission to <" + destURI +
              "> " + "from <" + realOrigin + ">");
          self.registerFormSubmitted(realOrigin, destURI);
        }
      }

      return;
    }

    // The header isn't allowed, so remove it.
    try {
      if (!Prefs.isBlockingDisabled()) {
        httpResponse.removeResponseHeader();

        let browser = request.browser;

        if (browser !== null) {
          // `browser` is null if it could not be found. One known
          // example is a favicon request that is redirected.

          // TODO: do not put data into the <browser> object. Maybe use
          //       Map instead?

          // save all blocked redirects directly in the browser element. the
          // blocked elements will be checked later when the DOM content
          // finished loading.
          browser.requestpolicy = browser.requestpolicy || {blockedRedirects: {}};
          browser.requestpolicy.blockedRedirects[originURI] = destURI;
        }

        // Cancel the request. As of Fx 37, this causes the location bar to
        // show the URL of the previously displayed page.
        httpChannel.cancel(Cr.NS_BINDING_ABORTED);

        eventuallyShowRedirectNotification(request);

        // We try to trace the blocked redirect back to a link click or form
        // submission if we can. It may indicate, for example, a link that
        // was to download a file but a redirect got blocked at some point.
        // Example:
        //   "link click" -> "first redirect" -> "second redirect"
        {
          let initialOrigin = getOriginOfInitialRedirect();

          if (internal.clickedLinksReverse.hasOwnProperty(initialOrigin)) {
            let linkClickDest = initialOrigin;
            let linkClickOrigin;

            // fixme: bad smell! the same link (linkClickDest) could have
            //        been clicked from different origins!
            for (let i in internal.clickedLinksReverse[linkClickDest]) {
              // We hope there's only one possibility of a source page (that is,
              // ideally there will be one iteration of this loop).
              linkClickOrigin = i;
            }

            // TODO: #633 - Review the following line (recordAllowedRequest).

            // Maybe we just record the clicked link and each step in between as
            // an allowed request, and the final blocked one as a blocked request.
            // That is, make it show up in the requestpolicy menu like anything
            // else.
            // We set the "isInsert" parameter so we don't clobber the existing
            // info about allowed and deleted requests.
            internal.recordAllowedRequest(linkClickOrigin, linkClickDest, true,
                                          request.requestResult);
          }

          // TODO: implement for form submissions whose redirects are blocked
          //if (internal.submittedFormsReverse[initialOrigin]) {
          //}
        }

        internal.recordRejectedRequest(request);
      }
      Logger.warning(Logger.TYPE_HEADER_REDIRECT,
          "** BLOCKED ** '" + headerType + "' header to <" + destURI + ">" +
          " found in response from <" + originURI + ">");
    } catch (e) {
      Logger.severe(
          Logger.TYPE_HEADER_REDIRECT, "Failed removing " +
          "'" + headerType + "' header to <" + destURI + ">" +
          "  in response from <" + originURI + ">. " + e, e);
    }
  }

  function showRedirectNotification(request) {
    let browser = request.browser;
    if (browser === null) {
      return false;
    }

    var window = browser.ownerGlobal;

    Utils.tryMultipleTimes(function() {
      var showNotification = Utils.getObjectPath(window, 'requestpolicy',
          'overlay', '_showRedirectNotification');
      if (!showNotification) {
        return false;
      }
      return showNotification(browser, request.destURI, 0, request.originURI);
    });
    return true;
  }

  /**
   * @param {RedirectRequest} aRequest
   */
<<<<<<< HEAD
  function getOriginOfInitialRedirect(aRequest) {
    var initialOrigin = aRequest.originURI;
    var initialDest = aRequest.destURI;

    // Prevent infinite loops, that is, bound the number of iterations.
    // Note: An apparent redirect loop doesn't mean a problem with a
    //       website as the site may be using other information,
    //       such as cookies that get set in the redirection process,
    //       to stop the redirection.
    const ASSUME_REDIRECT_LOOP = 100; // Chosen arbitrarily.

    for (let i = 0; i < ASSUME_REDIRECT_LOOP; ++i) {
      if (false === (initialOrigin in internal.allowedRedirectsReverse)) {
        // break the loop
        break;
      }

      initialDest = initialOrigin;
      initialOrigin = internal.allowedRedirectsReverse[initialOrigin];
    }

    return initialOrigin;
  }
=======
  function eventuallyShowRedirectNotification(aRequest) {
    var httpResponse = aRequest.httpResponse;

    // Check whether the request is associated with a `document` element.
    {
      let docShell = httpResponse.docShell;

      if (docShell === null) {
        return;
      }

      let busyFlags = docShell.busyFlags;
      const expectedFlags = Ci.nsIDocShell.BUSY_FLAGS_BUSY
          | Ci.nsIDocShell.BUSY_FLAGS_BEFORE_PAGE_LOAD;

      // The document is loading AND nothing has been received yet.
      let isDocumentRequest = (busyFlags & expectedFlags) === expectedFlags;

      if (isDocumentRequest === false) {
        // This is probably a redirect of an "inline" element, e.g. <img>.
        return;
      }
    }

    // Check whether it's the top-level document that is being loaded.
    {
      let loadContext = httpResponse.loadContext;

      if (loadContext === null) {
        return;
      }

      if (loadContext.associatedWindow !== loadContext.topWindow) {
        // this request belongs to a sub-document, e.g. an iframe.
        return;
      }
    }

    showRedirectNotification(aRequest) || Logger.warning(
        Logger.TYPE_HEADER_REDIRECT,
        "A redirection of a top-level document has been observed, " +
        "but it was not possible to notify the user! The redirection " +
        "was from page <" + request.originURI + "> " +
        "to <" + request.destURI + ">.");
  }

>>>>>>> f3dd2b4b




  /**
   * Called after a response has been received from the web server. Headers are
   * available on the channel. The response can be accessed and modified via
   * nsITraceableChannel.
   */
  function examineHttpResponse(aSubject) {
    // Currently, if a user clicks a link to download a file and that link
    // redirects and is subsequently blocked, the user will see the blocked
    // destination in the menu. However, after they have allowed it from
    // the menu and attempted the download again, they won't see the allowed
    // request in the menu. Fixing that might be a pain and also runs the
    // risk of making the menu cluttered and confusing with destinations of
    // followed links from the current page.

    // TODO: Make user aware of blocked headers so they can allow them if
    // desired.

    let httpChannel = aSubject.QueryInterface(Ci.nsIHttpChannel);
    let httpResponse = new HttpResponse(httpChannel);

    // the "raw" dest string might be a relative or absolute URI
    let rawDestString = httpResponse.rawDestString;

    if (httpResponse.containsRedirection === false || rawDestString === null) {
      return;
    }

    let originString = httpResponse.originURI.specIgnoringRef;

    // Allow redirects of requests from privileged code.
    if (!isContentRequest(httpResponse)) {
      // However, favicon requests that are redirected appear as non-content
      // requests. So, check if the original request was for a favicon.
      var originPath = httpResponse.originURI.path;
      // We always have to check "/favicon.ico" because Firefox will use this
      // as a default path and that request won't pass through shouldLoad().
      if (originPath == "/favicon.ico" || internal.faviconRequests[originString]) {
        // If the redirected request is allowed, we need to know that was a
        // favicon request in case it is further redirected.
        internal.faviconRequests[rawDestString] = true;
        Logger.info(Logger.TYPE_HEADER_REDIRECT, "'" + httpResponse.redirHeaderType
                + "' header to <" + rawDestString + "> " + "from <" + originString
                + "> appears to be a redirected favicon request. "
                + "This will be treated as a content request.");
      } else {
        Logger.warning(Logger.TYPE_HEADER_REDIRECT,
            "** ALLOWED ** '" + httpResponse.redirHeaderType +
            "' header to <" + rawDestString + "> " +
            "from <" + originString +
            ">. Original request is from privileged code.");
        return;
      }
    }

    var request = new RedirectRequest(httpResponse);
    processUrlRedirection(request);
  };



  /**
   * Checks whether a request is initiated by a content window. If it's from a
   * content window, then it's from unprivileged code.
   */
  function isContentRequest(httpResponse) {
    let loadContext = httpResponse.loadContext;

    if (loadContext === null) {
      return false;
    }

    return !!loadContext.isContent;
  }


  return self;
}(RequestProcessor || {}));<|MERGE_RESOLUTION|>--- conflicted
+++ resolved
@@ -318,7 +318,55 @@
   /**
    * @param {RedirectRequest} aRequest
    */
-<<<<<<< HEAD
+  function eventuallyShowRedirectNotification(aRequest) {
+    var httpResponse = aRequest.httpResponse;
+
+    // Check whether the request is associated with a `document` element.
+    {
+      let docShell = httpResponse.docShell;
+
+      if (docShell === null) {
+        return;
+      }
+
+      let busyFlags = docShell.busyFlags;
+      const expectedFlags = Ci.nsIDocShell.BUSY_FLAGS_BUSY
+          | Ci.nsIDocShell.BUSY_FLAGS_BEFORE_PAGE_LOAD;
+
+      // The document is loading AND nothing has been received yet.
+      let isDocumentRequest = (busyFlags & expectedFlags) === expectedFlags;
+
+      if (isDocumentRequest === false) {
+        // This is probably a redirect of an "inline" element, e.g. <img>.
+        return;
+      }
+    }
+
+    // Check whether it's the top-level document that is being loaded.
+    {
+      let loadContext = httpResponse.loadContext;
+
+      if (loadContext === null) {
+        return;
+      }
+
+      if (loadContext.associatedWindow !== loadContext.topWindow) {
+        // this request belongs to a sub-document, e.g. an iframe.
+        return;
+      }
+    }
+
+    showRedirectNotification(aRequest) || Logger.warning(
+        Logger.TYPE_HEADER_REDIRECT,
+        "A redirection of a top-level document has been observed, " +
+        "but it was not possible to notify the user! The redirection " +
+        "was from page <" + request.originURI + "> " +
+        "to <" + request.destURI + ">.");
+  }
+
+  /**
+   * @param {RedirectRequest} aRequest
+   */
   function getOriginOfInitialRedirect(aRequest) {
     var initialOrigin = aRequest.originURI;
     var initialDest = aRequest.destURI;
@@ -342,54 +390,6 @@
 
     return initialOrigin;
   }
-=======
-  function eventuallyShowRedirectNotification(aRequest) {
-    var httpResponse = aRequest.httpResponse;
-
-    // Check whether the request is associated with a `document` element.
-    {
-      let docShell = httpResponse.docShell;
-
-      if (docShell === null) {
-        return;
-      }
-
-      let busyFlags = docShell.busyFlags;
-      const expectedFlags = Ci.nsIDocShell.BUSY_FLAGS_BUSY
-          | Ci.nsIDocShell.BUSY_FLAGS_BEFORE_PAGE_LOAD;
-
-      // The document is loading AND nothing has been received yet.
-      let isDocumentRequest = (busyFlags & expectedFlags) === expectedFlags;
-
-      if (isDocumentRequest === false) {
-        // This is probably a redirect of an "inline" element, e.g. <img>.
-        return;
-      }
-    }
-
-    // Check whether it's the top-level document that is being loaded.
-    {
-      let loadContext = httpResponse.loadContext;
-
-      if (loadContext === null) {
-        return;
-      }
-
-      if (loadContext.associatedWindow !== loadContext.topWindow) {
-        // this request belongs to a sub-document, e.g. an iframe.
-        return;
-      }
-    }
-
-    showRedirectNotification(aRequest) || Logger.warning(
-        Logger.TYPE_HEADER_REDIRECT,
-        "A redirection of a top-level document has been observed, " +
-        "but it was not possible to notify the user! The redirection " +
-        "was from page <" + request.originURI + "> " +
-        "to <" + request.destURI + ">.");
-  }
-
->>>>>>> f3dd2b4b
 
 
 
