--- conflicted
+++ resolved
@@ -164,6 +164,23 @@
     return true;
   }
 
+  // Necessary for some Add-ons, e.g. "rikaichan" or "Grab and Drag"
+  // References:
+  // - RP issue #784
+  if (this.aContentLocation.scheme === "chrome" &&
+      this.aContentLocation.path.startsWith("/skin/")) {
+    return true;
+  }
+
+  // Empty iframes will have the "about:blank" URI. Sometimes websites
+  // create an empty iframe and then manipulate it.
+  // References:
+  // - NoScript FAQ: https://noscript.net/faq#qa1_9
+  // - RP issue #784
+  if (this.aContentLocation.spec === "about:blank") {
+    return true;
+  }
+
   // see issue #180
   if (origin.scheme === "about" &&
       origin.spec.indexOf("about:neterror?") === 0) {
@@ -250,97 +267,8 @@
   *         resources.
   */
 NormalRequest.prototype.isInternal = function() {
-<<<<<<< HEAD
   let rv = Request.prototype.isInternal.call(this);
   if (rv === true) {
-=======
-  // TODO: investigate "moz-nullprincipal". The following comment has been
-  //       created by @jsamuel in 2008, commit 46a04bb. More information about
-  //       principals at https://developer.mozilla.org/en-US/docs/Mozilla/Gecko/Script_security
-  //
-  // Note: Don't OK the origin scheme "moz-nullprincipal" without further
-  // understanding. It appears to be the source when the `js_1.html` test is
-  // used. That is, javascript redirect to a "javascript:" url that creates the
-  // entire page's content which includes a form that it submits. Maybe
-  // "moz-nullprincipal" always shows up when using "document.location"?
-
-  if (this.aRequestOrigin === undefined || this.aRequestOrigin === null) {
-    Logger.info(Logger.TYPE_CONTENT,
-                "Allowing request without an origin.");
-    return true;
-  }
-
-  if (this.aRequestOrigin.spec === "") {
-    // The spec can be empty if odd things are going on, like the Refcontrol
-    // extension causing back/forward button-initiated requests to have
-    // aRequestOrigin be a virtually empty nsIURL object.
-    Logger.info(Logger.TYPE_CONTENT,
-        "Allowing request with empty aRequestOrigin spec!");
-    return true;
-  }
-
-  // Fully internal requests.
-  if (INTERNAL_SCHEMES.has(this.aContentLocation.scheme) &&
-      (
-        INTERNAL_SCHEMES.has(this.aRequestOrigin.scheme) ||
-        // e.g.
-        // data:application/vnd.mozilla.xul+xml;charset=utf-8,<window/>
-        // resource://b9db16a4-6edc-47ec-a1f4-b86292ed211d/data/mainPanel.html
-        this.aRequestOrigin.spec.
-            startsWith("data:application/vnd.mozilla.xul+xml")
-      )) {
-    Logger.info(Logger.TYPE_CONTENT, "Allowing internal request.");
-    return true;
-  }
-
-  // Semi-internal request.
-  if (SEMI_INTERNAL_SCHEMES.has(this.aContentLocation.scheme)) {
-    Logger.info(Logger.TYPE_CONTENT,
-                "Allowing request with a semi-internal destination.");
-    return true;
-  }
-
-  if (this.aRequestOrigin.asciiHost === undefined ||
-      this.aContentLocation.asciiHost === undefined) {
-    // The asciiHost values will exist but be empty strings for the "file"
-    // scheme, so we don't want to allow just because they are empty strings,
-    // only if not set at all.
-    Logger.info(Logger.TYPE_CONTENT,
-        "Allowing request with no asciiHost on either aRequestOrigin <" +
-        this.aRequestOrigin.spec + "> or aContentLocation <" +
-        this.aContentLocation.spec + ">");
-    return true;
-  }
-
-  var destHost = this.aContentLocation.asciiHost;
-
-  // "global" dest are [some sort of interal requests]
-  // "browser" dest are [???]
-  if (destHost === "global" || destHost === "browser") {
-    return true;
-  }
-
-  // Necessary for some Add-ons, e.g. "rikaichan" or "Grab and Drag"
-  // References:
-  // - RP issue #784
-  if (this.aContentLocation.scheme === "chrome" &&
-      this.aContentLocation.path.startsWith("/skin/")) {
-    return true;
-  }
-
-  // Empty iframes will have the "about:blank" URI. Sometimes websites
-  // create an empty iframe and then manipulate it.
-  // References:
-  // - NoScript FAQ: https://noscript.net/faq#qa1_9
-  // - RP issue #784
-  if (this.aContentLocation.spec === "about:blank") {
-    return true;
-  }
-
-  // see issue #180
-  if (this.aRequestOrigin.scheme === "about" &&
-      this.aRequestOrigin.spec.indexOf("about:neterror?") === 0) {
->>>>>>> 4d182afe
     return true;
   }
 
