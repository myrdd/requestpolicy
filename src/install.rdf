<?xml version="1.0"?>

<RDF xmlns="http://www.w3.org/1999/02/22-rdf-syntax-ns#"
  xmlns:em="http://www.mozilla.org/2004/em-rdf#">

  <Description about="urn:mozilla:install-manifest">
<<<<<<< HEAD
    <em:name>RequestPolicy Continued Beta</em:name>
    <em:version>1.0.dev</em:version>
=======
    <em:name>RequestPolicy Continued</em:name>
    <em:version>1.0.beta10</em:version>
>>>>>>> d19af5a1
    <em:type>2</em:type>
    <em:id>rpcontinued@non-amo.requestpolicy.org</em:id>

    <em:unpack>false</em:unpack>
    <em:bootstrap>true</em:bootstrap>
    <em:multiprocessCompatible>false</em:multiprocessCompatible>

    <em:homepageURL>https://requestpolicycontinued.github.io/</em:homepageURL>
    <em:optionsURL>about:requestpolicy</em:optionsURL>
    <em:optionsType>3</em:optionsType>
    <em:iconURL>chrome://rpcontinued/skin/requestpolicy-icon-32.png</em:iconURL>

    <em:updateURL>https://requestpolicycontinued.github.io/xpi/update-1.x-beta.rdf</em:updateURL>

    <em:localized>
      <Description>
        <em:locale>en-US</em:locale>
        <em:name>RequestPolicy Continued</em:name>
        <em:description>Control which cross-site requests are allowed. Improve the privacy of your browsing. Secure yourself from Cross-Site Request Forgery (CSRF) and other attacks.</em:description>
      </Description>
    </em:localized>

    <em:localized>
      <Description>
        <em:locale>de</em:locale>
        <em:name>RequestPolicy Continued</em:name>
        <em:description>Mit diesem Addon können Sie domainübergreifende Anfragen kontrollieren und sich vor Cross-Site-Forgery-Requests (CSFR) und anderen Angriffen schützen.</em:description>
      </Description>
    </em:localized>
    <em:localized>
      <Description>
        <em:locale>eo</em:locale>
        <em:name>RequestPolicy Continued</em:name>
        <em:description>Administru la rajtojn de retejoj fari inter-retejajn petojn. Plibonigu la privatecon de via retumado. Sekurigu vin kontraŭ Falsado de inter-retejaj petoj (Cross-Site Request Forgery, CSRF) kaj aliaj atakoj.</em:description>
      </Description>
    </em:localized>
    <em:localized>
      <Description>
        <em:locale>es-MX</em:locale>
        <em:name>RequestPolicy Continued</em:name>
        <em:description>Controla las peticiones de dominio cruzado que son permitidas. Mejora la privacidad de tu navegacion. Te protege de ataques de Falsificacion de peticion de sitios cruzados (Cross-Site Request Forgery) y otros ataques similares</em:description>
      </Description>
    </em:localized>
    <em:localized>
      <Description>
        <em:locale>eu</em:locale>
        <em:name>RequestPolicy Continued</em:name>
        <em:description>Kontrola itzazu zein gune-arteko eskaerak baimentzen diren. Hobetu zure nabigazioaren pribatutasuna. Babes zaitez Cross-Site Request Forgery (CSRF) eta beste erasoen aurrean.</em:description>
      </Description>
    </em:localized>
    <em:localized>
      <Description>
        <em:locale>fr</em:locale>
        <em:name>RequestPolicy Continued</em:name>
        <em:description>Contrôler quelles requêtes « cross-site » sont autorisées. Améliorer la vie privée durant la navigation. S'auto-sécuriser contre les CSRF (« sea-surfing ») et autres attaques.</em:description>
      </Description>
    </em:localized>
    <em:localized>
      <Description>
        <em:locale>it</em:locale>
        <em:name>RequestPolicy Continued</em:name>
        <em:description>Controlla quali richieste cross-site sono permesse. Migliora la tua privacy di navigazione. Difenditi dal Cross-Site Request Forgery (CSRF) e altri attacchi.</em:description>
      </Description>
    </em:localized>
    <em:localized>
      <Description>
        <em:locale>ja</em:locale>
        <em:name>RequestPolicy Continued</em:name>
        <em:description>クロスサイトリクエストを制御し，ブラウジングのプライバシーを改善します．クロスサイトリクエストフォージェリ(CSRF)などの攻撃から保護します．</em:description>
      </Description>
    </em:localized>
    <em:localized>
      <Description>
        <em:locale>ko-KR</em:locale>
        <em:name>RequestPolicy Continued</em:name>
        <em:description>어떤 크로스 사이트 요청을 허용할것인지 설정합니다. 웹 브라우징 안전성을 높이고, Cross-Site Request Forgery (CSRF) 를 비롯한 다른 공격으로부터 자신을 보호하십시오.</em:description>
      </Description>
    </em:localized>
    <em:localized>
      <Description>
        <em:locale>lv-LV</em:locale>
        <em:name>RequestPolicy Continued</em:name>
        <em:description>Pārvalda atļautos starpvietņu pieprasījumus. Uzlabo pārlūkošanas privātumu. Pasargājiet sevi no starpvietņu pieprasījumu viltošanas (CSRF) un citiem tīmekļa uzbrukumiem.</em:description>
      </Description>
    </em:localized>
    <em:localized>
      <Description>
        <em:locale>nl</em:locale>
        <em:name>RequestPolicy Continued</em:name>
        <em:description>Beheers welke cross-site verzoeken worden toegelaten. Verbeter de privacy van uw surfen. Beveilig uzelf tegen Cross-Site Request Forgery (CSRF) en andere aanvallen.</em:description>
      </Description>
    </em:localized>
    <em:localized>
      <Description>
        <em:locale>pt-BR</em:locale>
        <em:name>RequestPolicy Continued</em:name>
        <em:description>Controle pedidos entre domínios. Navegue com mais privacidade. Proteja-se contra ataques de referência cruzada e outros.</em:description>
      </Description>
    </em:localized>
    <em:localized>
      <Description>
        <em:locale>ru-RU</em:locale>
        <em:name>RequestPolicy Continued</em:name>
        <em:description>Осуществляет контроль разрешенных межсайтовых запросов. Повышает конфиденциальность веб-серфинга. Защищает вас от подделки межсайтовых запросов (CSRF) и других атак.</em:description>
      </Description>
    </em:localized>
    <em:localized>
      <Description>
        <em:locale>sk-SK</em:locale>
        <em:name>RequestPolicy Continued</em:name>
        <em:description>Určiť, ktoré požiadavky externých stránok sú povolené. Zlepšiť súkromie vášho prehliadania. Zabezpečte sa od Cross-Site Request Forgery (CSRF) a ďalších útokov.</em:description>
      </Description>
    </em:localized>
    <em:localized>
      <Description>
        <em:locale>sv-SE</em:locale>
        <em:name>RequestPolicy Continued</em:name>
        <em:description>Kontrollera vilka förfrågningar mellan webbsidor som är tillåtna. Förbättra din integritet. Skydda dig mot falska förfrågningar mellan webbsidor (CSRF) och andra attacker.</em:description>
      </Description>
    </em:localized>
    <em:localized>
      <Description>
        <em:locale>tr</em:locale>
        <em:name>RequestPolicy Continued</em:name>
        <em:description>Çapraz-site bağlantılarını yönetin.Tarayıcı güvenliğinizi artırın.Çapraz Site Bağlantı Sahtekarlığı (CSRF) ve benzeri saldırılardan korunun.</em:description>
      </Description>
    </em:localized>
    <em:localized>
      <Description>
        <em:locale>uk-UA</em:locale>
        <em:name>RequestPolicy Continued</em:name>
        <em:description>Control which cross-site requests are allowed. Improve the privacy of your browsing. Secure yourself from Cross-Site Request Forgery (CSRF) and other attacks.</em:description>
      </Description>
    </em:localized>
    <em:localized>
      <Description>
        <em:locale>zh-CN</em:locale>
        <em:name>RequestPolicy Continued</em:name>
        <em:description>控制允许哪些跨站点的请求。改进您浏览时的隐私保护。确保自己不被跨站点请求伪造（CSRF）攻击和其他攻击。</em:description>
      </Description>
    </em:localized>
    <em:localized>
      <Description>
        <em:locale>zh-TW</em:locale>
        <em:name>RequestPolicy Continued</em:name>
        <em:description>Control which cross-site requests are allowed. Improve the privacy of your browsing. Secure yourself from Cross-Site Request Forgery (CSRF) and other attacks.</em:description>
      </Description>
    </em:localized>

    <em:creator>RequestPolicy Continued Team</em:creator>

    <em:developer>Justin Samuel (original author)</em:developer>
    <em:developer>Martin Kimmerle (main developer)</em:developer>

    <em:contributor>Brad Horrocks</em:contributor>
    <em:contributor>Beichuan Zhang</em:contributor>
    <em:contributor>Christoph Langguth</em:contributor>
    <em:contributor>Christopher Bura</em:contributor>
    <em:contributor>Gaetan Gilbert</em:contributor>
    <em:contributor>John Hartman</em:contributor>
    <em:contributor>Justin Cappos</em:contributor>
    <em:contributor>Mike Cardwell</em:contributor>
    <em:contributor>nodiscc</em:contributor>
    <em:contributor>Robert Hansen (RSnake)</em:contributor>
    <em:contributor>Vern Paxson</em:contributor>

    <em:translator>Antxon Baldarra (Basque)</em:translator>
    <em:translator>wenketel (Chinese [simplified])</em:translator>
    <em:translator>yfdyh000 (Chinese [simplified])</em:translator>
    <em:translator>James (Silencer) (Chinese [traditional])</em:translator>
    <em:translator>markh van BabelZilla.org (Dutch)</em:translator>
    <em:translator>Aleksej R. Serdjukov kaj babilejanoj (Esperanto)</em:translator>
    <em:translator>Gaetan Gilbert (French)</em:translator>
    <em:translator>myahoo (French)</em:translator>
    <em:translator>nodiscc (French)</em:translator>
    <em:translator>Team erweiterungen.de (German)</em:translator>
    <em:translator>Archaeopteryx (German)</em:translator>
    <em:translator>anthologist (Italian)</em:translator>
    <em:translator>Random (Italian)</em:translator>
    <em:translator>Anonymous (Japanese)</em:translator>
    <em:translator>Sumin Byeon (Korean)</em:translator>
    <em:translator>Aleksandrs Ļedovskis (Latvian)</em:translator>
    <em:translator>petruc (Portuguese [Brazil])</em:translator>
    <em:translator>alpmild (Russian)</em:translator>
    <em:translator>Jacen (Slovak)</em:translator>
    <em:translator>pedro arana matus (Spanish [Mexico])</em:translator>
    <em:translator>Natanael_L01 (Swedish)</em:translator>
    <em:translator>nikneyim (Turkish)</em:translator>
    <em:translator>Володимир Савчук / Volodymyr Savchuk (Ukrainian)</em:translator>
    <em:translator>Brad Horrocks</em:translator>

    <!-- Firefox (Flock will recognize this, too) -->
    <em:targetApplication>
      <Description>
        <em:id>{ec8030f7-c20a-464f-9b0e-13a3a9e97384}</em:id>
        <em:minVersion>16.0</em:minVersion>
        <em:maxVersion>42.0a1</em:maxVersion>
      </Description>
    </em:targetApplication>

    <!-- SeaMonkey -->
    <em:targetApplication>
      <Description>
        <em:id>{92650c4d-4b8e-4d2a-b7eb-24ecf4f6b63a}</em:id>
        <em:minVersion>2.13</em:minVersion>
        <em:maxVersion>2.33.*</em:maxVersion>
      </Description>
    </em:targetApplication>

  </Description>
</RDF><|MERGE_RESOLUTION|>--- conflicted
+++ resolved
@@ -4,13 +4,8 @@
   xmlns:em="http://www.mozilla.org/2004/em-rdf#">
 
   <Description about="urn:mozilla:install-manifest">
-<<<<<<< HEAD
-    <em:name>RequestPolicy Continued Beta</em:name>
+    <em:name>RequestPolicy Continued</em:name>
     <em:version>1.0.dev</em:version>
-=======
-    <em:name>RequestPolicy Continued</em:name>
-    <em:version>1.0.beta10</em:version>
->>>>>>> d19af5a1
     <em:type>2</em:type>
     <em:id>rpcontinued@non-amo.requestpolicy.org</em:id>
 
