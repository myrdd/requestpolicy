--- conflicted
+++ resolved
@@ -3,40 +3,23 @@
 skin       requestpolicy    classic/1.0    jar:chrome/requestpolicy.jar!/skin/
 
 locale     requestpolicy    en-US          jar:chrome/requestpolicy.jar!/locale/en-US/
-<<<<<<< HEAD
 #locale     requestpolicy    de             jar:chrome/requestpolicy.jar!/locale/de/
 #locale     requestpolicy    eo             jar:chrome/requestpolicy.jar!/locale/eo/
 #locale     requestpolicy    es-MX          jar:chrome/requestpolicy.jar!/locale/es-MX/
+#locale     requestpolicy    eu             jar:chrome/requestpolicy.jar!/locale/eu/
 #locale     requestpolicy    fr             jar:chrome/requestpolicy.jar!/locale/fr/
+#locale     requestpolicy    it             jar:chrome/requestpolicy.jar!/locale/it/
 #locale     requestpolicy    ja             jar:chrome/requestpolicy.jar!/locale/ja/
 #locale     requestpolicy    ko-KR          jar:chrome/requestpolicy.jar!/locale/ko-KR/
 #locale     requestpolicy    nl             jar:chrome/requestpolicy.jar!/locale/nl/
 #locale     requestpolicy    pt-BR          jar:chrome/requestpolicy.jar!/locale/pt-BR/
 #locale     requestpolicy    ru-RU          jar:chrome/requestpolicy.jar!/locale/ru-RU/
+#locale     requestpolicy    sk-SK          jar:chrome/requestpolicy.jar!/locale/sk-SK/
 #locale     requestpolicy    sv-SE          jar:chrome/requestpolicy.jar!/locale/sv-SE/
-#locale     requestpolicy    tr-TR          jar:chrome/requestpolicy.jar!/locale/tr-TR/
+#locale     requestpolicy    tr             jar:chrome/requestpolicy.jar!/locale/tr/
 #locale     requestpolicy    uk-UA          jar:chrome/requestpolicy.jar!/locale/uk-UA/
 #locale     requestpolicy    zh-CN          jar:chrome/requestpolicy.jar!/locale/zh-CN/
 #locale     requestpolicy    zh-TW          jar:chrome/requestpolicy.jar!/locale/zh-TW/
-=======
-locale     requestpolicy    de             jar:chrome/requestpolicy.jar!/locale/de/
-locale     requestpolicy    eo             jar:chrome/requestpolicy.jar!/locale/eo/
-locale     requestpolicy    es-MX          jar:chrome/requestpolicy.jar!/locale/es-MX/
-locale     requestpolicy    eu             jar:chrome/requestpolicy.jar!/locale/eu/
-locale     requestpolicy    fr             jar:chrome/requestpolicy.jar!/locale/fr/
-locale     requestpolicy    it             jar:chrome/requestpolicy.jar!/locale/it/
-locale     requestpolicy    ja             jar:chrome/requestpolicy.jar!/locale/ja/
-locale     requestpolicy    ko-KR          jar:chrome/requestpolicy.jar!/locale/ko-KR/
-locale     requestpolicy    nl             jar:chrome/requestpolicy.jar!/locale/nl/
-locale     requestpolicy    pt-BR          jar:chrome/requestpolicy.jar!/locale/pt-BR/
-locale     requestpolicy    ru-RU          jar:chrome/requestpolicy.jar!/locale/ru-RU/
-locale     requestpolicy    sk-SK          jar:chrome/requestpolicy.jar!/locale/sk-SK/
-locale     requestpolicy    sv-SE          jar:chrome/requestpolicy.jar!/locale/sv-SE/
-locale     requestpolicy    tr             jar:chrome/requestpolicy.jar!/locale/tr/
-locale     requestpolicy    uk-UA          jar:chrome/requestpolicy.jar!/locale/uk-UA/
-locale     requestpolicy    zh-CN          jar:chrome/requestpolicy.jar!/locale/zh-CN/
-locale     requestpolicy    zh-TW          jar:chrome/requestpolicy.jar!/locale/zh-TW/
->>>>>>> 80d18ff6
 
 style      chrome://global/content/customizeToolbar.xul            chrome://requestpolicy/skin/requestpolicy.css
 
