### RequestPolicyContinued ChangeLog

Note: ChangeLogs for the source code and unit tests, both not relevant for
      users, you can find in the dedicated subdirectories.

<<<<<<< HEAD
#### next version
no changes yet

=======
#### Version 1.0.beta13.1
* bugfixes
  * By default, allow WebExtensions to make any request, as long as
    there is no other rule blocking the request.
>>>>>>> 453a1cf7

#### Version 1.0.beta13.0
* improvements
  * When the "allow same domain" setting is set to `false`, allow
    http:80 to https:443 if the host is the same.
  * DNS Prefetching: Besides `network.dns.disablePrefetch`, also take into
    account the `network.dns.disablePrefetchFromHTTPS` setting (#795)
* bugfixes
  * Redirections made by Add-Ons via "nsIHttpChannel.redirectTo()" are
    now intercepted, and visible in the request log. (#775)
  * new "internal request" whitelist entries (due to #783):
    * view-source CSS file (#788)
    * NoScript icon for blocked flash content (#788)
    * pluginproblem URI (#797, #788)
    * CSS files when viewing images, videos or text files directly in a tab
  * When adding an allow rule via the redirection notification bar
    the redirection should actually be performed (#808).
  * The menu does not open when the RP menu icon (flag) hasn't been visible
    in the current window yet (#815).
  * Add-on compatibility:
    * NewsFox showed a redirection notification when clicking on a
      news' title (#707)
  * Browser compatibility:
    * Firefox Accounts (#687)
  * updated translations
    * es-ES: #790
  * new translations
    * pl: #806
* minor changes
  * Don't change the font color in RP's context menu entry (#31).
  * Ignore clicks on `[no origin]` in the menu (#761).
  * In default-allow mode, add the menu option
    "Block all requests from <origin domain>" (#559).


#### Version 1.0.beta12.4
* bugfixes
  * compatibility with WebExtensions (#813)

#### Version 1.0.beta12.3
* bugfixes
  * The "show re-import options" button did not work on Fx48+ (#774)

#### Version 1.0.beta12.2
* bugfixes
  * some destination URIs are now recognized to be "internal" and thus
    whitelisted (#784)
    * "about:blank" -- necessary for some websites
    * "chrome://*/skin/" -- necessary for some Add-ons

#### Version 1.0.beta12.1
* bugfixes
  * The menu overlay of some Add-ons did not work; it stayed blank.

#### Version 1.0.beta12.0
* improvements
  * New preference to define a keyboard shortcut for opening the RequestLog,
    defaults to none. (#778, 5124b50)
  * Rule semantics: The scheme and host fields now accept "*" wildcards
    (0e9f13f, 977012d, #555).
* bugfixes
  * RequestPolicy did not block internal resources to websites. Obviously
    Firefox allows websites to request some internal resources. (#783, d1f6976)
* new translations
  * es-ES: #771, #772
* updated translations
  * fr: #765
  * es-MX: #769, #770


#### Version 1.0.beta11.1
* A JavaScript warning has been fixed. There's no change in
  functionality, and no bugs have been fixed.

#### Version 1.0.beta11
* improvements
  * Rules specifying both origin and destination (origin-to-dest rules)
    should have precedence over origin-only and dest-only rules
    (#491, 220a897)
  * Open MyWOT information in a new tab when the middle mouse button
    is clicked. (#456)
  * Add settings to disable "speculative pre-connections". Disable by
    default (#628, 7244262)
  * Importing old rules: detect if a wildcard needs to be added
    in front of a host or not, based on the host's base domain. (#730)
  * The menu can be opened using the context menu. (#353, 88c26b5)
  * The keyboard shortcut for opening the menu can now be disabled, or
    changed to a different combination. (#616, #460, afab797)
* other changes
  * The default policy for new installations is now "deny" again,
    just as in the 0.5.x versions.
  * The menu is positioned more intelligently (#690, d35dc9e)
  * The default keyboard shortcut to open the menu is now "Alt Shift R". (#612)
  * Experimental feature: it's possible to free some memory (#673)
* updated translation (fr)
* bugfixes
  * Importing old rules: Handle URIs without host correctly (#354)
  * Automatic import of old rules: import if and only if both
    conditions are true: (#731, 49894f6)
    - the user is upgrading RP from v0.5 to v1.0
    - the v1.0 rules file doesn't exist yet.
  * Subscription rules now apply regardless of the current default policy (#529)
  * Redirections with conflicting rules: The default policy should apply (#623)
  * Sometimes the request counter in the menu was constantly increasing
    with each page reload. (#611)
  * Sometimes the image placeholder was missing. (#747)
  * The "fragment" part of URIs was removed for the redirection
    notification. (#681)
  * E10s issues
    * The "Allow" button on the redirection notification
      bar did not always work. (#620, a168f70)
    * The redirection notification bar did not appear in
      some cases. (#722, 41366d3)
  * Add-on compatibility: KeeFox (#427, a38cc57)
  * Add-on compatibility: Enpass (#732, 566aa71)
  * Browser compatibility:
    * Firefox Accounts (#716)
    * Firefox Hello (#671, #715)


#### Version 1.0.beta10.2 (bugfix)
* The add-on did not start on the latest Firefox Nightly,
  version 44.0a1 (#719).

#### Version 1.0.beta10.1-signed
* The add-on is now signed by Mozilla. (#701) There's no change in
  functionality, and no bugs have been fixed.

#### Version 1.0.beta10
* The extension ID has changed (#609). It has to be taken care that
  different versions of RequestPolicy aren't installed at the same time.
  When upgrading from an older version there shouldn't be any problems though.
* updated translation (eu, zh-CN)


#### Version 1.0.beta9.3 (bugfix)
* it was not possible to import rules from RequestPolicy 0.5.x
  Old rules can now be imported on `about:requestpolicy?oldrules`.
* when a user was upgrading from 0.5.x, the default policy afterwards
  was "allow", but it has to be "deny".

#### Version 1.0.beta9.2 (bugfix)
* the redirection notification bar has been shown too often (#561, #630)

#### Version 1.0.beta9.1 (bugfix)
* rules with a port specified in the origin or destination haven't
  been working (#627)

#### Version 1.0.beta9
* new features
  * RPC is now a bootstrapped addon. (#489)
    This means that the addon can be installed, upgraded etc. without
    restarting firefox.
  * the RequestLog now has a RegEx filter (#537)
  * releases are now signed (#465)
  * On preferences pages, if a preference's value gets changed somewhere
    else, the preferences page is automatically updated.
    See for example commit 576d09d.
* updated translation (ja, de)
* bugfixes
  * bugs regarding requests with an origin and/or destination
    without a host:
    - The request log did not show such requests; now it does.
    - Such requests have always been rejected until the workaround
      introduced in beta8. This bug has now been fixed, so the
      workaround has been removed. (#447)
      In fact a user can now define rules which specify only a "scheme",
      no "host". Such rules will match also on requests without host.

#### Version 1.0.beta8.2 (bugfix)
* fix a bug that caused the subscription `deny_trackers.json` to be
  ignored (#582)
* add some schemes to the temporary whitelist, see #447
  - `gopher`
  - `spotify`
  - `greasemonkey-script`
  - `floatnotes`

#### Version 1.0.beta8.1 (bugfix)
* it was not possible to delete rules (#514)

#### Version 1.0.beta8
* new features
  * Changes to the `Manage Policies` page, thanks to @chrisbura (#459)
    * changes to the style (form and list prettified. removed iframe.)
    * The list now includes temporary rules and subscription rules.
  * the redirect notification now shows a "more" button, just like RP v0.5 does.
    (#468, 48364cd)
  * the "auto reload" option from RP v0.5 is now available (#466)
  * ensure that all preference tabs that might be open *always* show the
    currently valid preference. Each tab automatically refreshes if anything is
    changed. Also the list in `yourpolicy.html`, it gets updated automatically
    when rules are added or removed.
  * added information to the "origin" and "other origins" entries in the menu
    (446e54b)
    * the number of requests is displayed.
    * a flag in front of the entries will indicate whether requests have been
      blocked specific for that origin.
  * images of blacklisted domains are now not displayed at all (no
    placeholders), thanks to @SkySkimmer (pull request #506, closes #304)
  * Subscriptions are now downloaded from
    https://github.com/RequestPolicyContinued/subscriptions
    You are very welcome to help working on the list!
* updated translation (fr, it, lv-LV, zh-CN)
* several links to requestpolicy.com have been replaced
* bugfixes
  * The initial setup didn't appear when firefox was set to restore the previous
    session on startup (#479, dd7a707)
  * NewsFox extension: Links inside articles not working (#503, 7ceef9f)
  * temporary bugfix against some non-host URI schemes, such as `mailto`,
    `feed` and `mediasource`. RP currently cannot handle URIs not containing a
    host. Solving this cleanly is milestoned for version 1.0 stable. (#447)

#### Version 1.0.0b7 (changes since 1.0.0b3)
* forked version 1.0.0b3 from
  https://github.com/RequestPolicy/requestpolicy/tree/dev-1.0
* new features:
  * icons added to the destinations list of the menu.
    The new icons are: a question mark, an "allowed" sign and a "denied" sign.
    A question mark means that the default policy applied for that destination.
  * The number of requests to a destination can be displayed in the menu.
    This depends on the boolean preference "menu.info.showNumRequests".
    Also duplicate requests are counted.
  * The destinations in the menu can now be sorted in different ways.
    It's possible to sort by…
    1. …the number of requests (highest number first)
    2. …the destination domain name (alphabetically)
    3. …no sorting at all (like in version 0.5.* until now)
    See commit 2d0461f.
* updated translation (zh-CN)
* bugfixes
  * flag color changes and visibility in Australis (#429, #436), on custom
    toolbars (#291) and in `about:customizing` (#436).
  * row background colors in the request log (#380)
  * clicking "View Selection Source" now works (#312, dd2b4e5)
  * URLs in the text without a surrounding `<a>` element ("text-links") now
    work. (#413, 4dfa13d)
  * fix browser UI freeze when the RP menu is closed and the page reload
    requires to send again form data. (#365, 4891c5a)<|MERGE_RESOLUTION|>--- conflicted
+++ resolved
@@ -3,16 +3,14 @@
 Note: ChangeLogs for the source code and unit tests, both not relevant for
       users, you can find in the dedicated subdirectories.
 
-<<<<<<< HEAD
 #### next version
 no changes yet
 
-=======
+
 #### Version 1.0.beta13.1
 * bugfixes
   * By default, allow WebExtensions to make any request, as long as
     there is no other rule blocking the request.
->>>>>>> 453a1cf7
 
 #### Version 1.0.beta13.0
 * improvements
