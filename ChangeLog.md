--- conflicted
+++ resolved
@@ -3,17 +3,15 @@
 Note: ChangeLogs for the source code and unit tests, both not relevant for
       users, you can find in the dedicated subdirectories.
 
-<<<<<<< HEAD
 #### next version
 * bugfixes
   * Redirections made by Add-Ons via "nsIHttpChannel.redirectTo()" are
     now intercepted, and visible in the request log. (#775)
 
-=======
+
 #### Version 1.0.beta12.1
 * bugfixes
   * The menu overlay of some Add-Ons did not work; it stayed blank.
->>>>>>> 0955ee4e
 
 #### Version 1.0.beta12.0
 * improvements
