--- conflicted
+++ resolved
@@ -3,7 +3,6 @@
 Note: ChangeLogs for the source code and unit tests, both not relevant for
       users, you can find in the dedicated subdirectories.
 
-<<<<<<< HEAD
 #### next version
 * improvements
   * When the "allow same domain" setting is set to `false`, allow
@@ -20,11 +19,10 @@
   * updated translations
     * es-ES: #790
 
-=======
+
 #### Version 1.0.beta12.3
 * bugfixes
   * The "show re-import options" button did not work on Fx48+ (#774)
->>>>>>> 5bda092d
 
 #### Version 1.0.beta12.2
 * bugfixes
