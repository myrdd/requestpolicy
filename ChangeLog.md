--- conflicted
+++ resolved
@@ -3,18 +3,16 @@
 Note: ChangeLogs for the source code and unit tests, both not relevant for
       users, you can find in the dedicated subdirectories.
 
-<<<<<<< HEAD
 #### next version
 * improvements
   * Add an option to allow all website redirections (top-level requests).
     (#53)
 
-=======
+
 #### Version 1.0.beta13.2
 * bugfixes
   * Redirections to WebExtensions' internal resources shouldn't be blocked.
     (#860)
->>>>>>> 63330229
 
 #### Version 1.0.beta13.1
 * bugfixes
