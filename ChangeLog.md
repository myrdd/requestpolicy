--- conflicted
+++ resolved
@@ -3,7 +3,6 @@
 Note: ChangeLogs for the source code and unit tests, both not relevant for
       users, you can find in the dedicated subdirectories.
 
-<<<<<<< HEAD
 #### next version
 * improvements
   * When the "allow same domain" setting is set to `false`, allow
@@ -30,11 +29,10 @@
   * In default-allow mode, add the menu option
     "Block all requests from <origin domain>" (#559).
 
-=======
+
 #### Version 1.0.beta12.4
 * bugfixes
   * compatibility with WebExtensions (#813)
->>>>>>> c6615993
 
 #### Version 1.0.beta12.3
 * bugfixes
